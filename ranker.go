// Copyright 2020 Pradyumna Kaushik
//
// Licensed under the Apache License, Version 2.0 (the "License");
// you may not use this file except in compliance with the License.
// You may obtain a copy of the License at
//
// http://www.apache.org/licenses/LICENSE-2.0
//
// Unless required by applicable law or agreed to in writing, software
// distributed under the License is distributed on an "AS IS" BASIS,
// WITHOUT WARRANTIES OR CONDITIONS OF ANY KIND, either express or implied.
// See the License for the specific language governing permissions and
// limitations under the License.

package taskranker

import (
	"fmt"
	"github.com/pkg/errors"
	df "github.com/pradykaushik/task-ranker/datafetcher"
	"github.com/pradykaushik/task-ranker/logger"
	"github.com/pradykaushik/task-ranker/query"
	"github.com/pradykaushik/task-ranker/strategies"
	"github.com/pradykaushik/task-ranker/strategies/factory"
	"github.com/pradykaushik/task-ranker/util"
	"github.com/robfig/cron/v3"
	"github.com/sirupsen/logrus"
	"time"
)

// TaskRanker fetches data pertaining to currently running tasks, deploys a strategy
// to rank them and then feeds the results back to the caller.
// Runs as a cron job on the defined schedule.
type TaskRanker struct {
	// DataFetcher used to pull task/container specific data.
	DataFetcher df.Interface
	// Strategy to use for calibration and ranking of tasks using the data fetched.
	Strategy strategies.Interface
	// Schedule on which the ranker runs. The schedule should follow the cron schedule format.
	// See https://en.wikipedia.org/wiki/Cron.
	// Alternatively, Seconds can also be specified as part of the schedule.
	// See https://godoc.org/github.com/robfig/cron.
	Schedule cron.Schedule
	// runner is a cron job runner used to run the task ranker on the specified schedule.
	runner *cron.Cron
	// termCh is a channel used to signal the task ranker to stop.
	termCh *util.SignalChannel
	// prometheusScrapeInterval corresponds to the time interval between two successive metrics scrapes.
	prometheusScrapeInterval time.Duration
}

func New(options ...Option) (*TaskRanker, error) {
	tRanker := new(TaskRanker)
	for _, opt := range options {
		if err := opt(tRanker); err != nil {
			return nil, errors.Wrap(err, "failed to create task ranker")
		}
	}

	// checking if schedule provided.
	if tRanker.Schedule == nil {
		return nil, errors.New("invalid schedule provided for task ranker")
	}

	// validate task ranker schedule to be a multiple of prometheus scrape interval.
	now := time.Unix(50000, 50000)
	nextTimeTRankerSchedule := tRanker.Schedule.Next(now)
	tRankerScheduleIntervalSeconds := int(nextTimeTRankerSchedule.Sub(now).Seconds())
	if (tRankerScheduleIntervalSeconds < int(tRanker.prometheusScrapeInterval.Seconds())) ||
		((tRankerScheduleIntervalSeconds % int(tRanker.prometheusScrapeInterval.Seconds())) != 0) {
		return nil, errors.New(fmt.Sprintf("task ranker schedule (%d seconds) should be a multiple of "+
			"prometheus scrape interval (%d seconds)", tRankerScheduleIntervalSeconds, int(tRanker.prometheusScrapeInterval.Seconds())))
	}
	// Providing the prometheus scrape interval to the strategy.
	tRanker.Strategy.SetPrometheusScrapeInterval(tRanker.prometheusScrapeInterval)
	tRanker.termCh = util.NewSignalChannel()

	// Configuring logger.
	err := logger.Configure()
	if err != nil {
		err = errors.Wrap(err, "failed to configure logger")
		if err = logger.Done(); err != nil {
			err = errors.Wrap(err, "failed to shutdown logger")
		}
	}
	return tRanker, err
}

type Option func(*TaskRanker) error

func WithDataFetcher(dataFetcher df.Interface) Option {
	return func(tRanker *TaskRanker) error {
		if dataFetcher == nil {
			return errors.New("invalid data fetcher")
		}
		tRanker.DataFetcher = dataFetcher
		return nil
	}
}

<<<<<<< HEAD
=======
// WithPrometheusScrapeInterval returns an option that initializes the prometheus scrape interval.
func WithPrometheusScrapeInterval(prometheusScrapeInterval time.Duration) Option {
	return func(tRanker *TaskRanker) error {
		if prometheusScrapeInterval == 0 {
			return errors.New("invalid prometheus scrape interval: should be > 0")
		}
		tRanker.prometheusScrapeInterval = prometheusScrapeInterval
		return nil
	}
}

>>>>>>> 734a5efc
// WithStrategy builds the task ranking strategy associated with the given name using the provided information.
// For backwards compatibility, strategies that use range queries will use the default duration. If the time
// duration for the range query needs to be configured, then use WithStrategyOptions(...) to configure the strategy
// and provide the WithRange(...) option.
func WithStrategy(
	strategy string,
	labelMatchers []*query.LabelMatcher,
	receiver strategies.TaskRanksReceiver) Option {

	return func(tRanker *TaskRanker) error {
		if strategy == "" {
			return errors.New("invalid strategy")
		}

		if s, err := factory.GetTaskRankStrategy(strategy); err != nil {
			return err
		} else {
			tRanker.Strategy = s
			err := strategies.Build(s,
				strategies.WithLabelMatchers(labelMatchers),
				strategies.WithTaskRanksReceiver(receiver))
			if err != nil {
				return errors.Wrap(err, "failed to build strategy")
			}
			tRanker.DataFetcher.SetStrategy(s)
		}
		return nil
	}
}

// WithStrategyOptions builds the strategy associated with the given name using the provided initialization options.
func WithStrategyOptions(strategy string, strategyOptions ...strategies.Option) Option {
	return func(tRanker *TaskRanker) error {
		if strategy == "" {
			return errors.New("invalid strategy")
		}

		if s, err := factory.GetTaskRankStrategy(strategy); err != nil {
			return err
		} else {
			tRanker.Strategy = s
<<<<<<< HEAD
			err := strategies.Build(s,
				strategies.WithLabelMatchers(labelMatchers),
				strategies.WithTaskRanksReceiver(receiver),
				strategies.WithPrometheusScrapeInterval(prometheusScrapeInterval))
			if err != nil {
				return errors.Wrap(err, "failed to build strategy")
			}
			tRanker.DataFetcher.SetStrategy(s)
		}
		return nil
	}
}

// WithStrategyOptions builds the strategy associated with the given name using the provided initialization options.
func WithStrategyOptions(strategy string, strategyOptions ...strategies.Option) Option {
	return func(tRanker *TaskRanker) error {
		if strategy == "" {
			return errors.New("invalid strategy")
		}

		if s, err := factory.GetTaskRankStrategy(strategy); err != nil {
			return err
		} else {
			tRanker.Strategy = s
=======
>>>>>>> 734a5efc
			err := strategies.Build(s, strategyOptions...)
			if err != nil {
				return errors.Wrap(err, "failed to build strategy")
			}
			tRanker.DataFetcher.SetStrategy(s)
		}
		return nil
	}
}

func WithSchedule(specString string) Option {
	return func(tRanker *TaskRanker) error {
		schedule, err := cron.NewParser(
			cron.SecondOptional | cron.Minute | cron.Hour | cron.Dom | cron.Month | cron.Dow).Parse(specString)
		if err != nil {
			return errors.Wrap(err, "invalid schedule")
		}
		tRanker.Schedule = schedule
		return nil
	}
}

func (tRanker *TaskRanker) Start() {
	logger.WithFields(logrus.Fields{
		"stage": "task-ranker",
	}).Log(logrus.InfoLevel, "starting task ranker cron job")
	tRanker.runner = cron.New(cron.WithSeconds())
	tRanker.runner.Schedule(tRanker.Schedule, tRanker)
	tRanker.runner.Start()
}

func (tRanker *TaskRanker) Run() {
	if tRanker.termCh.IsClosed() {
		return
	}
	result, err := tRanker.DataFetcher.Fetch()
	if err != nil {
		logger.WithFields(logrus.Fields{
			"stage": "data-fetcher",
		}).Log(logrus.ErrorLevel, err.Error())
	} else {
		tRanker.Strategy.Execute(result)
	}
}

func (tRanker *TaskRanker) Stop() {
	logger.WithFields(logrus.Fields{
		"stage": "task-ranker",
	}).Log(logrus.InfoLevel, "stopping task ranker cron job")
	tRanker.termCh.Close()
	tRanker.runner.Stop()
	err := logger.Done()
	if err != nil {
		fmt.Printf("failed to shutdown logger: %v", err)
	}
}<|MERGE_RESOLUTION|>--- conflicted
+++ resolved
@@ -98,8 +98,6 @@
 	}
 }
 
-<<<<<<< HEAD
-=======
 // WithPrometheusScrapeInterval returns an option that initializes the prometheus scrape interval.
 func WithPrometheusScrapeInterval(prometheusScrapeInterval time.Duration) Option {
 	return func(tRanker *TaskRanker) error {
@@ -111,7 +109,6 @@
 	}
 }
 
->>>>>>> 734a5efc
 // WithStrategy builds the task ranking strategy associated with the given name using the provided information.
 // For backwards compatibility, strategies that use range queries will use the default duration. If the time
 // duration for the range query needs to be configured, then use WithStrategyOptions(...) to configure the strategy
@@ -153,33 +150,6 @@
 			return err
 		} else {
 			tRanker.Strategy = s
-<<<<<<< HEAD
-			err := strategies.Build(s,
-				strategies.WithLabelMatchers(labelMatchers),
-				strategies.WithTaskRanksReceiver(receiver),
-				strategies.WithPrometheusScrapeInterval(prometheusScrapeInterval))
-			if err != nil {
-				return errors.Wrap(err, "failed to build strategy")
-			}
-			tRanker.DataFetcher.SetStrategy(s)
-		}
-		return nil
-	}
-}
-
-// WithStrategyOptions builds the strategy associated with the given name using the provided initialization options.
-func WithStrategyOptions(strategy string, strategyOptions ...strategies.Option) Option {
-	return func(tRanker *TaskRanker) error {
-		if strategy == "" {
-			return errors.New("invalid strategy")
-		}
-
-		if s, err := factory.GetTaskRankStrategy(strategy); err != nil {
-			return err
-		} else {
-			tRanker.Strategy = s
-=======
->>>>>>> 734a5efc
 			err := strategies.Build(s, strategyOptions...)
 			if err != nil {
 				return errors.Wrap(err, "failed to build strategy")
