// Copyright 2020 Pradyumna Kaushik
//
// Licensed under the Apache License, Version 2.0 (the "License");
// you may not use this file except in compliance with the License.
// You may obtain a copy of the License at
//
// http://www.apache.org/licenses/LICENSE-2.0
//
// Unless required by applicable law or agreed to in writing, software
// distributed under the License is distributed on an "AS IS" BASIS,
// WITHOUT WARRANTIES OR CONDITIONS OF ANY KIND, either express or implied.
// See the License for the specific language governing permissions and
// limitations under the License.
package strategies

import (
	"fmt"
	"github.com/pkg/errors"
	"github.com/pradykaushik/task-ranker/entities"
	"github.com/pradykaushik/task-ranker/logger"
	"github.com/pradykaushik/task-ranker/query"
	"github.com/prometheus/common/model"
	"github.com/sirupsen/logrus"
	"math"
	"sort"
	"time"
)

// TaskRankCpuUtilStrategy is a task ranking strategy that ranks the tasks
// in non-increasing order based on their cpu utilization (%).
//
// For example, if Prometheus scrapes metrics every 1s, then this strategy would rank tasks based
// on their cpu utilization in the past second.
type TaskRankCpuUtilStrategy struct {
	// receiver of the results of task ranking.
	receiver TaskRanksReceiver
	// labels used to filter the time series data fetched from prometheus.
	labels []*query.LabelMatcher
	// dedicatedLabelNameTaskID is the dedicated label to use when filtering metrics based on task id.
	// Storing this for quick access to prevent another O(n) search through labels.
	dedicatedLabelNameTaskID model.LabelName
	// dedicatedLabelNameTaskHostname is the dedicated label to use when filtering metrics on a hostname basis.
	// Storing this for quick access to prevent another O(n) search through labels.
	dedicatedLabelNameTaskHostname model.LabelName
	// prometheusScrapeInterval corresponds to the time interval between two successive metrics scrapes.
	prometheusScrapeInterval time.Duration
<<<<<<< HEAD
	// Time duration for range query.
=======
	// previousTotalCpuUsage stores the sum of cumulative cpu usage seconds for each running task.
	previousTotalCpuUsage map[string]map[string]*taskCpuUsageInfo
	// Time duration for range query.
	// Note that there is a caveat in using range queries to retrieve cpu time for containers.
	// If the tasks are pinned, then using a range > 1s works as we would always get the necessary data points for each cpu (thread).
	// On the other hand, if the tasks are not pinned, then there is no guarantee that the necessary number of data points be available
	// as the cpu scheduler can preempt and re-schedule the task on any available cpu.
	// Therefore, to avoid confusion, this strategy does not use the range query.
>>>>>>> 734a5efc
	rangeTimeUnit query.TimeUnit
	rangeQty      uint
}

<<<<<<< HEAD
func (s *TaskRankCpuUtilStrategy) Init() {
	// By default, rank tasks based on past 5 seconds cpu usage.
	s.rangeTimeUnit = query.Seconds
	s.rangeQty = 5
=======
type taskCpuUsageInfo struct {
	task      *entities.Task
	dataPoint *cpuUsageDataPoint
}

type cpuUsageDataPoint struct {
	totalCumulativeCpuUsage float64
	timestamp               model.Time
}

func (d cpuUsageDataPoint) String() string {
	return fmt.Sprintf("cumulativeCpuUsage[%f], Timestamp[%d]", d.totalCumulativeCpuUsage, d.timestamp)
}

func (c taskCpuUsageInfo) String() string {
	prev := "nil"
	if c.dataPoint != nil {
		prev = fmt.Sprintf("%s", c.dataPoint)
	}

	return fmt.Sprintf("Weight[%f], Prev[%s]", c.task.Weight, prev)
}

func (s *TaskRankCpuUtilStrategy) Init() {
	s.rangeTimeUnit = query.None
	s.rangeQty = 0
	s.previousTotalCpuUsage = make(map[string]map[string]*taskCpuUsageInfo)
>>>>>>> 734a5efc
}

// SetPrometheusScrapeInterval sets the scrape interval of prometheus.
func (s *TaskRankCpuUtilStrategy) SetPrometheusScrapeInterval(prometheusScrapeInterval time.Duration) {
	s.prometheusScrapeInterval = prometheusScrapeInterval
}

// SetTaskRanksReceiver sets the receiver of the task ranking results.
func (s *TaskRankCpuUtilStrategy) SetTaskRanksReceiver(receiver TaskRanksReceiver) {
	s.receiver = receiver
}

// Execute the strategy using the provided data.
func (s *TaskRankCpuUtilStrategy) Execute(data model.Value) {
	valueT := data.Type()
	var vector model.Vector
	// Safety check to make sure that we cast to vector only if value type is vector.
	// Note, however, that as the strategy decides the metric and the range for fetching data,
	// it can assume the value type.
	// For example, if a range is provided, then the value type would be a matrix.
	// If no range is provided, the value type would be a vector.
	switch valueT {
	case model.ValVector:
		vector = data.(model.Vector)
	default:
		// invalid value type.
		// TODO do not ignore this. maybe log it?
	}

	var ok bool
	// nowTotalCpuUsage stores the total cumulative cpu usage for each running task.
	var nowTotalCpuUsage = make(map[string]map[string]*cpuUsageDataPoint)

	// Parse Prometheus metrics.
	// TODO (pradykaushik) make efficient and parallelize parsing of Prometheus metrics.
	for _, sample := range vector {
		var hostname model.LabelValue
		if hostname, ok = sample.Metric[s.dedicatedLabelNameTaskHostname]; ok {
			if _, ok = s.previousTotalCpuUsage[string(hostname)]; !ok {
				// First time fetching metrics from this host.
				s.previousTotalCpuUsage[string(hostname)] = make(map[string]*taskCpuUsageInfo)
			}

			if _, ok = nowTotalCpuUsage[string(hostname)]; !ok {
				// Creating entry to record current total cumulative cpu usage for colocated tasks.
				nowTotalCpuUsage[string(hostname)] = make(map[string]*cpuUsageDataPoint)
			}

			var taskID model.LabelValue
			if taskID, ok = sample.Metric[s.dedicatedLabelNameTaskID]; ok {
				if _, ok := s.previousTotalCpuUsage[string(hostname)][string(taskID)]; !ok {
					// First time fetching metrics for task. Recording taskID and hostname to help consolidation.
					taskTotalCpuUsage := &taskCpuUsageInfo{
						task: &entities.Task{
							Metric:   sample.Metric,
							Weight:   0.0,
							ID:       string(taskID),
							Hostname: string(hostname),
						},
						dataPoint: nil,
					}

					s.previousTotalCpuUsage[string(hostname)][string(taskID)] = taskTotalCpuUsage
				}

				if _, ok := nowTotalCpuUsage[string(hostname)][string(taskID)]; !ok {
					// Recording cumulative cpu usage seconds for task on cpu.
					nowTotalCpuUsage[string(hostname)][string(taskID)] = &cpuUsageDataPoint{
						totalCumulativeCpuUsage: float64(sample.Value),
						timestamp:               sample.Timestamp,
					}
				} else {
					// Adding cumulative cpu usage seconds for task on a cpu.
					nowTotalCpuUsage[string(hostname)][string(taskID)].totalCumulativeCpuUsage += float64(sample.Value)
				}
			} else {
				// Either taskID not exported along with the metrics, or
				// Task ID dedicated label provided is incorrect.
				// TODO do not ignore this. We should log this instead.
			}
		} else {
			// Either hostname not exported along with the metrics, or
			// Task Hostname dedicated label provided is incorrect.
			// TODO do not ignore this. We should log this instead.
		}
	}

	// Rank colocated tasks in non-increasing order based on their total cpu utilization (%)
	// on the entire host (all cpus).
	rankedTasks := make(entities.RankedTasks)
	for hostname, colocatedTasksCpuUsageInfo := range s.previousTotalCpuUsage {
		for taskID, prevTotalCpuUsage := range colocatedTasksCpuUsageInfo {
			if prevTotalCpuUsage.dataPoint == nil {
				prevTotalCpuUsage.dataPoint = new(cpuUsageDataPoint)
			} else {
				// Calculating the cpu utilization of this task.
				prevTotalCpuUsage.task.Weight = s.round(s.cpuUtil(
					prevTotalCpuUsage.dataPoint.totalCumulativeCpuUsage,
					prevTotalCpuUsage.dataPoint.timestamp,
					nowTotalCpuUsage[hostname][taskID].totalCumulativeCpuUsage,
					nowTotalCpuUsage[hostname][taskID].timestamp,
				))
				rankedTasks[entities.Hostname(hostname)] = append(rankedTasks[entities.Hostname(hostname)], *prevTotalCpuUsage.task)
			}
			// Saving current total cumulative cpu usage seconds to calculate cpu utilization in the next interval.
			prevTotalCpuUsage.dataPoint.totalCumulativeCpuUsage = nowTotalCpuUsage[hostname][taskID].totalCumulativeCpuUsage
			prevTotalCpuUsage.dataPoint.timestamp = nowTotalCpuUsage[hostname][taskID].timestamp
		}

		// Sorting colocated tasks.
		sort.SliceStable(rankedTasks[entities.Hostname(hostname)], func(i, j int) bool {
			return rankedTasks[entities.Hostname(hostname)][i].Weight >=
				rankedTasks[entities.Hostname(hostname)][j].Weight
		})
	}

	// Submitting ranked tasks to the receiver.
	if len(rankedTasks) > 0 {
		logger.WithFields(logrus.Fields{
			"task_ranking_strategy": "cpuutil",
			"task_ranking_results":  rankedTasks,
		}).Log(logrus.InfoLevel, "strategy executed")
		s.receiver.Receive(rankedTasks)
	}
}

// cpuUtilPrecision defines the precision for cpu utilization (%) values.
// As cpu utilization can be less than 1%, the precision is set to 2.
const cpuUtilPrecision = 2

// round the cpu utilization (%) to the above specified precision.
func (s TaskRankCpuUtilStrategy) round(cpuUtil float64) float64 {
	multiplier := math.Pow10(cpuUtilPrecision)
	magnified := cpuUtil * multiplier
	return math.Round(magnified) / multiplier
}

// cpuUtil calculates and returns the cpu utilization (%) for the task.
// The time difference (in seconds) of the two data points is used as the elapsed time. Note that this okay
// as the task ranker schedule (in seconds) is a multiple of the prometheus scrape interval.
func (s TaskRankCpuUtilStrategy) cpuUtil(
	prevTotalCpuUsage float64,
	prevTotalCpuUsageTimestamp model.Time,
	nowTotalCpuUsage float64,
	nowTotalCpuUsageTimestamp model.Time) float64 {

	// timestamps are in milliseconds and therefore dividing by 1000 to convert to seconds.
	timeDiffSeconds := float64(nowTotalCpuUsageTimestamp-prevTotalCpuUsageTimestamp) / 1000
	return 100.0 * ((nowTotalCpuUsage - prevTotalCpuUsage) / timeDiffSeconds)
}

// GetMetric returns the name of the metric to query.
func (s TaskRankCpuUtilStrategy) GetMetric() string {
	// TODO convert this to constant.
	return "container_cpu_usage_seconds_total"
}

// SetLabelMatchers sets the label matchers to use when filtering data.
// This strategy mandates that a dedicated label be provided for filtering metrics based on TaskID and Hostname.
func (s *TaskRankCpuUtilStrategy) SetLabelMatchers(labelMatchers []*query.LabelMatcher) error {
	var foundDedicatedLabelMatcherTaskID bool
	var foundDedicatedLabelMatcherTaskHostname bool
	for _, l := range labelMatchers {
		if !l.Type.IsValid() {
			return errors.New("invalid label matcher type")
		} else if l.Type == query.TaskID {
			foundDedicatedLabelMatcherTaskID = true
			s.dedicatedLabelNameTaskID = model.LabelName(l.Label)
		} else if l.Type == query.TaskHostname {
			foundDedicatedLabelMatcherTaskHostname = true
			s.dedicatedLabelNameTaskHostname = model.LabelName(l.Label)
		}
	}

	if !foundDedicatedLabelMatcherTaskID {
		return errors.New("no dedicated task ID label matcher found")
	} else if !foundDedicatedLabelMatcherTaskHostname {
		return errors.New("no dedicated task hostname label matcher found")
	}

	s.labels = labelMatchers
	return nil
}

// GetLabelMatchers returns the label matchers to be used to filter data.
func (s TaskRankCpuUtilStrategy) GetLabelMatchers() []*query.LabelMatcher {
	return s.labels
}

// GetRange returns the time unit and duration for how far back (in seconds) values need to be fetched.
func (s TaskRankCpuUtilStrategy) GetRange() (query.TimeUnit, uint) {
	return s.rangeTimeUnit, s.rangeQty
<<<<<<< HEAD
	// return query.Seconds, uint(5 * int(s.prometheusScrapeInterval.Seconds()))
}

// SetRange sets the time duration for the range query.
// For cpu-util ranking strategy the time duration has to be > 1s as you need two data points to calculate cpu utilization.
// If the provided time duration <= 1s, the default duration of 5 intervals of time is used, where each
// interval of time is equal to the prometheus scrape interval.
func (s *TaskRankCpuUtilStrategy) SetRange(timeUnit query.TimeUnit, qty uint) {
	if !timeUnit.IsValid() || ((timeUnit == query.Seconds) && qty <= 1) {
		s.rangeTimeUnit = query.Seconds
		s.rangeQty = uint(5 * int(s.prometheusScrapeInterval.Seconds()))
	} else {
		s.rangeTimeUnit = timeUnit
		s.rangeQty = qty
	}
}
=======
}

// SetRange sets the time duration for the range query.
// As this strategy does not use range queries a call to this method results in a NO-OP.
func (s *TaskRankCpuUtilStrategy) SetRange(_ query.TimeUnit, _ uint) {}
>>>>>>> 734a5efc
<|MERGE_RESOLUTION|>--- conflicted
+++ resolved
@@ -44,9 +44,6 @@
 	dedicatedLabelNameTaskHostname model.LabelName
 	// prometheusScrapeInterval corresponds to the time interval between two successive metrics scrapes.
 	prometheusScrapeInterval time.Duration
-<<<<<<< HEAD
-	// Time duration for range query.
-=======
 	// previousTotalCpuUsage stores the sum of cumulative cpu usage seconds for each running task.
 	previousTotalCpuUsage map[string]map[string]*taskCpuUsageInfo
 	// Time duration for range query.
@@ -55,17 +52,10 @@
 	// On the other hand, if the tasks are not pinned, then there is no guarantee that the necessary number of data points be available
 	// as the cpu scheduler can preempt and re-schedule the task on any available cpu.
 	// Therefore, to avoid confusion, this strategy does not use the range query.
->>>>>>> 734a5efc
 	rangeTimeUnit query.TimeUnit
 	rangeQty      uint
 }
 
-<<<<<<< HEAD
-func (s *TaskRankCpuUtilStrategy) Init() {
-	// By default, rank tasks based on past 5 seconds cpu usage.
-	s.rangeTimeUnit = query.Seconds
-	s.rangeQty = 5
-=======
 type taskCpuUsageInfo struct {
 	task      *entities.Task
 	dataPoint *cpuUsageDataPoint
@@ -93,7 +83,6 @@
 	s.rangeTimeUnit = query.None
 	s.rangeQty = 0
 	s.previousTotalCpuUsage = make(map[string]map[string]*taskCpuUsageInfo)
->>>>>>> 734a5efc
 }
 
 // SetPrometheusScrapeInterval sets the scrape interval of prometheus.
@@ -286,27 +275,8 @@
 // GetRange returns the time unit and duration for how far back (in seconds) values need to be fetched.
 func (s TaskRankCpuUtilStrategy) GetRange() (query.TimeUnit, uint) {
 	return s.rangeTimeUnit, s.rangeQty
-<<<<<<< HEAD
-	// return query.Seconds, uint(5 * int(s.prometheusScrapeInterval.Seconds()))
-}
-
-// SetRange sets the time duration for the range query.
-// For cpu-util ranking strategy the time duration has to be > 1s as you need two data points to calculate cpu utilization.
-// If the provided time duration <= 1s, the default duration of 5 intervals of time is used, where each
-// interval of time is equal to the prometheus scrape interval.
-func (s *TaskRankCpuUtilStrategy) SetRange(timeUnit query.TimeUnit, qty uint) {
-	if !timeUnit.IsValid() || ((timeUnit == query.Seconds) && qty <= 1) {
-		s.rangeTimeUnit = query.Seconds
-		s.rangeQty = uint(5 * int(s.prometheusScrapeInterval.Seconds()))
-	} else {
-		s.rangeTimeUnit = timeUnit
-		s.rangeQty = qty
-	}
-}
-=======
 }
 
 // SetRange sets the time duration for the range query.
 // As this strategy does not use range queries a call to this method results in a NO-OP.
-func (s *TaskRankCpuUtilStrategy) SetRange(_ query.TimeUnit, _ uint) {}
->>>>>>> 734a5efc
+func (s *TaskRankCpuUtilStrategy) SetRange(_ query.TimeUnit, _ uint) {}