# Task Ranker
Rank tasks running as docker containers in a cluster.

Task Ranker runs as a cron job on a specified schedule. Each time the task ranker is run,
it fetches data from [Prometheus](https://prometheus.io/), filters the data as required and then
submits it to a ranking strategy. The task ranking strategy uses the data received to
calibrate currently running tasks on the cluster and then rank them accordingly. The results
of the strategy are then fed back to the user through callbacks.

You will need to have a [working Golang environment running at least 1.12](https://golang.org/dl/).

### How To Use?
Run the below command to download and install Task Ranker.
```commandline
go get github.com/pradykaushik/task-ranker
```

### Environment
Task Ranker can be used in environments where, 
* [Prometheus](https://prometheus.io/) is used to collect container
specific metrics from hosts on the cluster that are running [docker](https://www.docker.com/) containers.
* [cAdvisor](https://github.com/google/cadvisor), a docker native metrics exporter is run on the hosts to export
resource isolation and usage information of running containers.

See [cAdvisor docs](https://github.com/google/cadvisor/blob/master/docs/storage/prometheus.md)
for more information on how to monitor cAdvisor with Prometheus.

#### Configure
Task Ranker configuration requires two components to be configured and provided.
1. DataFetcher - Responsible for fetching data from Prometheus, filtering it
    using the provided labels and submitting it to the chosen strategy.
    - Endpoint: [Prometheus HTTP API](https://prometheus.io/docs/prometheus/latest/querying/api/) endpoint.
2. Ranking Strategy - Uses the data to calibrate currently running tasks and then rank them accordingly.
    - Labels: Used for filtering the time series data using the specified [label matching operation](https://prometheus.io/docs/prometheus/latest/querying/basics/).
    - Receiver of the task ranking results.

Task Ranker is configured as shown below.
```go
type dummyTaskRankReceiver struct{}

func (r *dummyTaskRankReceiver) Receive(rankedTasks []entities.Task) {
	log.Println(rankedTasks)
}

prometheusDataFetcher, err = prometheus.NewDataFetcher(
    prometheus.WithPrometheusEndpoint("http://localhost:9090"))

tRanker, err = New(
    WithDataFetcher(prometheusDataFetcher),
    WithSchedule("?/5 * * * * *"),
    WithStrategy("cpushares", []*query.LabelMatcher{
        {Label: "label1", Operator: query.NotEqual, Value: ""},
        {Label: "label2", Operator: query.NotEqual, Value: ""},
    }, &dummyTaskRankReceiver{}))
```

<<<<<<< HEAD
##### Container Label Prefixes
CAdvisor [prefixes all container labels with `container_label_`](https://github.com/google/cadvisor/blob/1223982cc4f575354f28f631a3bd00be88ba2f9f/metrics/prometheus.go#L1633).
Given that the Task Ranker only talks to Prometheus, the labels provided should also include these prefixes.

For example, let us say that we launch a task in a docker container using the command below.
```commandline
docker run --label task_id="1234" -t repository/name:version
```
CAdvisor would then export `container_label_task_id` as the container label.
=======
##### Dedicated Label Matchers
The existing [cpushares task ranking strategy](./strategies/taskRankCpuSharesStrategy.go) only uses `cpushares`
specification to rank currently running tasks. However, certain task ranking strategies could rank tasks based
on dynamically changing metrics such as cpu usage, memory usage etc. Such strategies would therefore need to be
able to map data pulled from prometheus to currently running tasks.

Dedicated Label Matchers can be used for this purpose. A dedicated label matcher is one that the strategy is aware of
and can use to filter data from prometheus when calibrating each running task.

Currently, the following dedicated label matchers are supported.
1. [TaskID](./query/label.go) - This is used to flag a label as one that can be used to fetch the unique identifier of
    a task.
2. [TaskHostname](./query/label.go) - This is used to flag a label as one that can be used to fetch the name of the
    host on which the task is running.
    
Dedicated label matchers will need to be provided when using strategies that demand them.
The below code snippet shows how a dedicated label can be provided when configuring the Task Ranker.

```go
WithStrategy("test-strategy", []*query.LabelMatcher{
    {Type: query.TaskID, Label: "taskid_label", Operator: query.NotEqual, Value: ""},
    ... // Other label matchers.
})
```
>>>>>>> 98fc4147

#### Start the Task Ranker
Once the Task Ranker has been configured, then you can start it by calling `tRanker.Start()`.

### Test Locally
Run `docker-compose up` to bring up a docker-compose installation running Prometheus and cAdvisor.
For more information on running Prometheus and cAdvisor locally see [here](https://prometheus.io/docs/guides/cadvisor/#monitoring-docker-container-metrics-using-cadvisor).

Once you have Prometheus and cAdvisor running (test by running `curl http://localhost:9090/metrics` or using the browser),
run the below command to launch three containers to simulate to tasks.

```commandline
docker run --name test_container_1 --label task_name="test_task_ubuntu_1" --cpu-shares 1024 -it ubuntu:latest /bin/bash
docker run --name test_container_2 --label task_name="test_task_ubuntu_2" --cpu-shares 2048 -it ubuntu:latest /bin/bash
docker run --name test_container_3 --label task_name="test_task_ubuntu_3" --cpu-shares 3072 -it ubuntu:latest /bin/bash
```
Each container is allocated different cpu-shares to ease the verification of task ranking results.

Now run the below command to run tests.
```commandline
go test -v ./...
```

The task ranking results are displayed on the console. Below is what it will look like.
```commandline
Metric: container_spec_cpu_shares{container_label_task_name="test_task_ubuntu_3", id="/docker/<container_id>", image="ubuntu:latest", instance="cadvisor:8080", job="cadvisor", name="test_container_3"}
Weight: 3072.000000

Metric: container_spec_cpu_shares{container_label_task_name="test_task_ubuntu_2", id="/docker/<container_id>", image="ubuntu:latest", instance="cadvisor:8080", job="cadvisor", name="test_container_2"}
Weight: 2048.000000

Metric: container_spec_cpu_shares{container_label_task_name="test_task_ubuntu_1", id="/docker/<container_id>", image="ubuntu:latest", instance="cadvisor:8080", job="cadvisor", name="test_container_1"}
Weight: 1024.000000
```<|MERGE_RESOLUTION|>--- conflicted
+++ resolved
@@ -54,7 +54,6 @@
     }, &dummyTaskRankReceiver{}))
 ```
 
-<<<<<<< HEAD
 ##### Container Label Prefixes
 CAdvisor [prefixes all container labels with `container_label_`](https://github.com/google/cadvisor/blob/1223982cc4f575354f28f631a3bd00be88ba2f9f/metrics/prometheus.go#L1633).
 Given that the Task Ranker only talks to Prometheus, the labels provided should also include these prefixes.
@@ -64,7 +63,7 @@
 docker run --label task_id="1234" -t repository/name:version
 ```
 CAdvisor would then export `container_label_task_id` as the container label.
-=======
+
 ##### Dedicated Label Matchers
 The existing [cpushares task ranking strategy](./strategies/taskRankCpuSharesStrategy.go) only uses `cpushares`
 specification to rank currently running tasks. However, certain task ranking strategies could rank tasks based
@@ -89,7 +88,6 @@
     ... // Other label matchers.
 })
 ```
->>>>>>> 98fc4147
 
 #### Start the Task Ranker
 Once the Task Ranker has been configured, then you can start it by calling `tRanker.Start()`.
